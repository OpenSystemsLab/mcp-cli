package main

import (
	"context"
	"encoding/json"
	"fmt"
	"log"
	"net/http"
	"os"
	"os/exec"
	"sort"
	"strconv"
	"strings"
	"time"

	"github.com/charmbracelet/bubbles/key"
	"github.com/charmbracelet/bubbles/list"
	"github.com/charmbracelet/bubbles/textinput"
	"github.com/charmbracelet/bubbles/viewport"
	tea "github.com/charmbracelet/bubbletea"
	"github.com/charmbracelet/lipgloss"
	"github.com/modelcontextprotocol/go-sdk/mcp"
	"github.com/spf13/cobra"
)

var verbose bool

var rootCmd = &cobra.Command{
	Use:   "mcp-cli",
	Short: "A CLI tool for testing MCP servers",
	Long:  `A comprehensive CLI tool for testing MCP servers, including stdio, sse, and streamable http protocols.`,
}

func Execute() {
	if err := rootCmd.Execute(); err != nil {
		fmt.Println(err)
		os.Exit(1)
	}
}

func init() {
	rootCmd.PersistentFlags().BoolVarP(&verbose, "verbose", "v", false, "verbose output")
	stdioCmd.Flags().StringSliceP("env", "e", []string{}, "Environment variables to pass to the command")
	sseCmd.Flags().StringSliceP("header", "H", []string{}, "Headers to pass to the server")
	httpCmd.Flags().StringSliceP("header", "H", []string{}, "Headers to pass to the server")
}

var stdioCmd = &cobra.Command{
	Use:   "stdio [command]",
	Short: "Connect to an MCP server over stdio",
	Args:  cobra.ExactArgs(1),
	Run: func(cmd *cobra.Command, args []string) {
		command := args[0]
		if verbose {
			log.Printf("Command: %s", command)
		}

		env, _ := cmd.Flags().GetStringSlice("env")

		ctx := context.Background()
		client := mcp.NewClient(&mcp.Implementation{Name: "mcp-cli", Version: "v0.1.0"}, nil)

		cmdParts := strings.Fields(command)
		execCmd := exec.Command(cmdParts[0], cmdParts[1:]...)
		execCmd.Env = append(os.Environ(), env...)
		transport := &mcp.CommandTransport{Command: execCmd}
		session, err := client.Connect(ctx, transport, nil)
		if err != nil {
			log.Fatalf("Failed to connect to stdio server: %v", err)
		}
		defer session.Close()

		if verbose {
			log.Println("Connected to stdio server")
		}

		handleSession(ctx, session)
	},
}

var sseCmd = &cobra.Command{
	Use:   "sse [url]",
	Short: "Connect to an MCP server over SSE",
	Args:  cobra.ExactArgs(1),
	Run: func(cmd *cobra.Command, args []string) {
		url := args[0]
		headerStrings, _ := cmd.Flags().GetStringSlice("header")
		ctx := context.Background()

		connect := func() (*mcp.ClientSession, error) {
			var httpClient *http.Client
			if len(headerStrings) > 0 {
				headers := parseHeaders(headerStrings)
				httpClient = &http.Client{
					Transport: &headerTransport{
						base:    http.DefaultTransport,
						headers: headers,
					},
				}
			}
			client := mcp.NewClient(&mcp.Implementation{Name: "mcp-cli", Version: "v0.1.0"}, nil)
			transport := &mcp.SSEClientTransport{Endpoint: url, HTTPClient: httpClient}
			return client.Connect(ctx, transport, nil)
		}

		runSessionWithReconnect(ctx, connect)
	},
}

var httpCmd = &cobra.Command{
	Use:   "http [url]",
	Short: "Connect to an MCP server over streamable HTTP",
	Args:  cobra.ExactArgs(1),
	Run: func(cmd *cobra.Command, args []string) {
		url := args[0]
		headerStrings, _ := cmd.Flags().GetStringSlice("header")
		ctx := context.Background()

		connect := func() (*mcp.ClientSession, error) {
			var httpClient *http.Client
			if len(headerStrings) > 0 {
				headers := parseHeaders(headerStrings)
				httpClient = &http.Client{
					Transport: &headerTransport{
						base:    http.DefaultTransport,
						headers: headers,
					},
				}
			}
			client := mcp.NewClient(&mcp.Implementation{Name: "mcp-cli", Version: "v0.1.0"}, nil)
			transport := &mcp.StreamableClientTransport{Endpoint: url, HTTPClient: httpClient}
			return client.Connect(ctx, transport, nil)
		}

		runSessionWithReconnect(ctx, connect)
	},
}

// headerTransport is an http.RoundTripper that adds custom headers to each request.
type headerTransport struct {
	base    http.RoundTripper
	headers http.Header
}

// RoundTrip adds the custom headers to the request before sending it.
func (t *headerTransport) RoundTrip(req *http.Request) (*http.Response, error) {
	for k, v := range t.headers {
		req.Header[k] = v
	}
	return t.base.RoundTrip(req)
}

func parseHeaders(headerStrings []string) http.Header {
	headers := http.Header{}
	for _, h := range headerStrings {
		parts := strings.SplitN(h, ":", 2)
		if len(parts) == 2 {
			key := strings.TrimSpace(parts[0])
			value := strings.TrimSpace(parts[1])
			headers.Add(key, value)
		}
	}
	return headers
}

type connectFn func() (*mcp.ClientSession, error)

func runSessionWithReconnect(ctx context.Context, connect connectFn) {
	for {
		log.Println("Attempting to connect to server...")
		session, err := connect()
		if err != nil {
			log.Printf("Failed to connect: %v. Retrying in 5 seconds...", err)
			time.Sleep(5 * time.Second)
			continue
		}

		log.Println("Connected to server.")
		err = handleSession(ctx, session)
		session.Close()

		if err != nil {
			log.Printf("Session ended with error: %v. Reconnecting...", err)
		} else {
			log.Println("Session closed cleanly. Exiting.")
			break
		}
	}
}

// -- Bubble Tea TUI -----------------------------------------------------------

type viewState int

const (
	toolSelectionView viewState = iota
	argumentInputView
	resourceListView
	resourceDetailView
	promptListView
)

type focusedPanel int

const (
	mainPanelFocus focusedPanel = iota
	debugPanelFocus
)

type AppModel struct {
	state            viewState
	focusedPanel     focusedPanel
	ctx              context.Context
	session          *mcp.ClientSession
	toolList         list.Model
	resourceList     list.Model
	promptList       list.Model
	argInputs        []textinput.Model
	argOrder         []string
	argFocus         int
	selectedTool     *mcp.Tool
	tools            []*mcp.Tool
	resources        []*mcp.Resource
	prompts          []*mcp.Prompt
	selectedResource *mcp.Resource
	result           string
	resourceResult   string
	err              error
	log              []string
	width            int
	height           int
	debugViewport    viewport.Model
}

func initialModel(ctx context.Context, session *mcp.ClientSession) *AppModel {
	var err error
	var tools []*mcp.Tool
	var resources []*mcp.Resource

	// Iterate over the tools using range
	for tool, iterErr := range session.Tools(ctx, nil) {
		if iterErr != nil {
			err = iterErr
			break
		}
		tools = append(tools, tool)
	}

	if err != nil {
		return &AppModel{err: err}
	}

	var prompts []*mcp.Prompt
	for prompt, iterErr := range session.Prompts(ctx, nil) {
		if iterErr != nil {
			err = iterErr
			break
		}
		prompts = append(prompts, prompt)
	}

	if err != nil {
		return &AppModel{err: err}
	}

	for resource, iterErr := range session.Resources(ctx, nil) {
		if iterErr != nil {
			err = iterErr
			break
		}
		resources = append(resources, resource)
	}

	if err != nil {
		return &AppModel{err: err}
	}

	toolItems := []list.Item{}
	for _, tool := range tools {
		toolItems = append(toolItems, item{title: tool.Name, desc: tool.Description, tool: tool})
	}

	resourceItems := []list.Item{}
	for _, resource := range resources {
		resourceItems = append(resourceItems, resourceItem{title: resource.Name, desc: resource.Description, resource: resource})
	}

	promptItems := []list.Item{}
	for _, prompt := range prompts {
		promptItems = append(promptItems, promptItem{title: prompt.Name, desc: prompt.Description, prompt: prompt})
	}

	toolList := list.New(toolItems, list.NewDefaultDelegate(), 0, 0)
	toolList.Title = "Select a tool to execute"
	toolList.AdditionalShortHelpKeys = func() []key.Binding {
		return []key.Binding{
			key.NewBinding(key.WithKeys("r"), key.WithHelp("r", "resources")),
			key.NewBinding(key.WithKeys("p"), key.WithHelp("p", "prompts")),
		}
	}

	resourceList := list.New(resourceItems, list.NewDefaultDelegate(), 0, 0)
	resourceList.Title = "Select a resource"
	resourceList.AdditionalShortHelpKeys = func() []key.Binding {
		return []key.Binding{
			key.NewBinding(key.WithKeys("t"), key.WithHelp("t", "tools")),
			key.NewBinding(key.WithKeys("p"), key.WithHelp("p", "prompts")),
		}
	}

	promptList := list.New(promptItems, list.NewDefaultDelegate(), 0, 0)
	promptList.Title = "Select a prompt"
	promptList.AdditionalShortHelpKeys = func() []key.Binding {
		return []key.Binding{
			key.NewBinding(key.WithKeys("t"), key.WithHelp("t", "tools")),
			key.NewBinding(key.WithKeys("r"), key.WithHelp("r", "resources")),
		}
	}

	vp := viewport.New(1, 1) // Initial size, will be updated on WindowSizeMsg
	vp.SetContent("Debug log will appear here...")

	return &AppModel{
		state:         toolSelectionView,
		focusedPanel:  mainPanelFocus,
		ctx:           ctx,
		session:       session,
		toolList:      toolList,
		resourceList:  resourceList,
		promptList:    promptList,
		tools:         tools,
		resources:     resources,
		prompts:       prompts,
		debugViewport: vp,
	}
}

type item struct {
	title, desc string
	tool        *mcp.Tool
}

func (i item) Title() string       { return i.title }
func (i item) Description() string { return i.desc }
func (i item) FilterValue() string { return i.title }

type resourceItem struct {
	title, desc string
	resource    *mcp.Resource
}

func (i resourceItem) Title() string       { return i.title }
func (i resourceItem) Description() string { return i.desc }
func (i resourceItem) FilterValue() string { return i.title }

type promptItem struct {
	title, desc string
	prompt      *mcp.Prompt
}

func (i promptItem) Title() string       { return i.title }
func (i promptItem) Description() string { return i.desc }
func (i promptItem) FilterValue() string { return i.title }

func (m *AppModel) logf(format string, a ...any) {
	m.log = append(m.log, fmt.Sprintf(format, a...))
	m.debugViewport.SetContent(strings.Join(m.log, "\n"))
	m.debugViewport.GotoBottom()
}

func (m AppModel) Init() tea.Cmd {
	return nil
}

func (m *AppModel) Update(msg tea.Msg) (tea.Model, tea.Cmd) {
	var cmd tea.Cmd

	switch msg := msg.(type) {
	case tea.WindowSizeMsg:
		m.width = msg.Width
		m.height = msg.Height
		debugPanelWidth := m.width / 3
		m.debugViewport.Width = debugPanelWidth - 2
		m.debugViewport.Height = m.height - 2
		m.debugViewport, cmd = m.debugViewport.Update(msg)
		return m, cmd

	case toolResult:
		if msg.err != nil {
			m.err = msg.err
			return m, tea.Quit
		}
		if verbose {
			m.logf("Tool result received")
		}
		m.logf("Result:\n========\n%s", msg.result)
		m.result = msg.result
		return m, nil

	case resourceResult:
		if msg.err != nil {
			m.err = msg.err
			return m, tea.Quit
		}
		if verbose {
			m.logf("Resource result received")
		}
		m.resourceResult = msg.result
		return m, nil

	case tea.KeyMsg:
		if verbose {
			m.logf("Key pressed: %s", msg.String())
		}
		// Global key bindings that work regardless of focus
		switch msg.Type {
		case tea.KeyTab:
			if m.focusedPanel == mainPanelFocus {
				m.focusedPanel = debugPanelFocus
			} else {
				m.focusedPanel = mainPanelFocus
			}
			return m, nil
		case tea.KeyEsc:
			if m.state == resourceDetailView {
				m.state = resourceListView
			} else {
				m.state = toolSelectionView
			}
			return m, nil
		case tea.KeyCtrlC:
			return m, tea.Quit
		}
	}

	// Delegate message to the focused panel
	if m.focusedPanel == debugPanelFocus {
		m.debugViewport, cmd = m.debugViewport.Update(msg)
		return m, cmd
	}

	// Main panel has focus, delegate to the active view
	switch m.state {
	case toolSelectionView:
		return m.updateToolSelectionView(msg)
	case resourceListView:
		return m.updateResourceListView(msg)
	case promptListView:
		return m.updatePromptListView(msg)
	case argumentInputView:
		return m.updateArgumentInputView(msg)
	case resourceDetailView:
		return m, nil
	}

	return m, nil
}

func (m *AppModel) updateToolSelectionView(msg tea.Msg) (tea.Model, tea.Cmd) {
	var cmd tea.Cmd
	m.toolList, cmd = m.toolList.Update(msg)

	if keyMsg, ok := msg.(tea.KeyMsg); ok {
		switch keyMsg.String() {
		case "r":
			m.state = resourceListView
			return m, nil
		case "p":
			m.state = promptListView
			return m, nil
		case "enter":
			selectedItem := m.toolList.SelectedItem().(item)
			m.selectedTool = selectedItem.tool

			if m.selectedTool.InputSchema != nil && len(m.selectedTool.InputSchema.Properties) > 0 {
				if verbose {
					m.logf("State change: toolSelectionView -> argumentInputView")
				}
				m.state = argumentInputView
				m.argInputs = []textinput.Model{}
				m.argOrder = []string{}
				for name := range m.selectedTool.InputSchema.Properties {
					m.argOrder = append(m.argOrder, name)
				}
				sort.Strings(m.argOrder)

				for _, name := range m.argOrder {
					prop := m.selectedTool.InputSchema.Properties[name]
					ti := textinput.New()
					ti.Placeholder = prop.Description
					ti.Focus()
					ti.CharLimit = 256
					ti.Width = 50
					m.argInputs = append(m.argInputs, ti)
				}
				m.argInputs[0].Focus()
			} else {
				if verbose {
					m.logf("No arguments needed, calling tool directly")
				}
				return m.callTool()
			}
		}
	}

	return m, cmd
}

func (m *AppModel) updatePromptListView(msg tea.Msg) (tea.Model, tea.Cmd) {
	var cmd tea.Cmd
	m.promptList, cmd = m.promptList.Update(msg)

	if keyMsg, ok := msg.(tea.KeyMsg); ok {
		switch keyMsg.String() {
		case "t":
			m.state = toolSelectionView
			return m, nil
		case "r":
			m.state = resourceListView
			return m, nil
		}
	}

	return m, cmd
}

func (m *AppModel) updateResourceListView(msg tea.Msg) (tea.Model, tea.Cmd) {
	var cmd tea.Cmd
	m.resourceList, cmd = m.resourceList.Update(msg)

	if keyMsg, ok := msg.(tea.KeyMsg); ok {
		switch keyMsg.String() {
		case "t":
			m.state = toolSelectionView
			return m, nil
		case "p":
			m.state = promptListView
			return m, nil
		case "enter":
			selectedItem := m.resourceList.SelectedItem().(resourceItem)
			m.selectedResource = selectedItem.resource
			m.state = resourceDetailView
			return m, m.readResourceCmd()
		}
	}

	return m, cmd
}

func (m *AppModel) updateArgumentInputView(msg tea.Msg) (tea.Model, tea.Cmd) {
	keyMsg, ok := msg.(tea.KeyMsg)
	if !ok {
		return m, nil
	}

	if keyMsg.Type == tea.KeyEnter {
		if m.argFocus == len(m.argInputs)-1 {
			if verbose {
				m.logf("Last argument input, calling tool")
			}
			return m.callTool()
		}
		m.argFocus++
		for i := range m.argInputs {
			if i == m.argFocus {
				m.argInputs[i].Focus()
			} else {
				m.argInputs[i].Blur()
			}
		}
		return m, nil
	}

	if keyMsg.Type == tea.KeyTab {
		m.argFocus = (m.argFocus + 1) % len(m.argInputs)
		for i := range m.argInputs {
			if i == m.argFocus {
				m.argInputs[i].Focus()
			} else {
				m.argInputs[i].Blur()
			}
		}
		return m, nil
	}

	var cmd tea.Cmd
	m.argInputs[m.argFocus], cmd = m.argInputs[m.argFocus].Update(msg)
	return m, cmd
}

func (m AppModel) View() string {
	if m.err != nil {
		return fmt.Sprintf("Error: %v\n\nPress ctrl+c to quit.", m.err)
	}

	debugPanelWidth := m.width / 3
	mainPanelWidth := m.width - debugPanelWidth

	var mainContent strings.Builder
	switch m.state {
	case toolSelectionView:
		m.toolList.SetSize(mainPanelWidth-2, m.height-2)
		mainContent.WriteString(m.toolList.View())
	case resourceListView:
		m.resourceList.SetSize(mainPanelWidth-2, m.height-2)
		mainContent.WriteString(m.resourceList.View())
	case promptListView:
		m.promptList.SetSize(mainPanelWidth-2, m.height-2)
		mainContent.WriteString(m.promptList.View())
	case resourceDetailView:
		var b strings.Builder
		b.WriteString(fmt.Sprintf("Details for %s:\n\n", m.selectedResource.Name))
		b.WriteString(m.resourceResult)
		b.WriteString("\n\nPress Esc to go back to resource list.")
		mainContent.WriteString(b.String())
	case argumentInputView:
		var b strings.Builder
		b.WriteString(fmt.Sprintf("Enter arguments for %s:\n\n", m.selectedTool.Name))

		for i, name := range m.argOrder {
			b.WriteString(name + "\n")
			b.WriteString(m.argInputs[i].View())
			b.WriteString("\n\n")
		}
		b.WriteString("\nPress Enter to submit, Tab to switch fields, Esc to go back to tool selection.")
		mainContent.WriteString(b.String())
	}

	mainPanelStyle := lipgloss.NewStyle().
		Border(lipgloss.RoundedBorder()).
		Width(mainPanelWidth - 2).
		Height(m.height - 2)

	debugPanelStyle := lipgloss.NewStyle().
		Border(lipgloss.RoundedBorder()).
		Width(debugPanelWidth - 2).
		Height(m.debugViewport.Height)

	if m.focusedPanel == mainPanelFocus {
		mainPanelStyle = mainPanelStyle.BorderForeground(lipgloss.Color("228")) // Yellow
	} else {
		debugPanelStyle = debugPanelStyle.BorderForeground(lipgloss.Color("228")) // Yellow
	}

	mainPanel := mainPanelStyle.Render(mainContent.String())
	debugPanel := debugPanelStyle.Render(m.debugViewport.View())

	return lipgloss.JoinHorizontal(lipgloss.Top, mainPanel, debugPanel)
}

// toolResult represents the result of a tool call
type toolResult struct {
	result string
	err    error
}

// resourceResult represents the result of a resource read
type resourceResult struct {
	result string
	err    error
}

// callToolCmd returns a tea.Cmd that calls the tool
func (m *AppModel) callToolCmd() tea.Cmd {
	return func() tea.Msg {
		args := make(map[string]any)
		for i, name := range m.argOrder {
			valueStr := m.argInputs[i].Value()
			var finalValue any = valueStr // Default to string

			if prop, ok := m.selectedTool.InputSchema.Properties[name]; ok {
				switch prop.Type {
				case "number":
					if valueStr == "" {
						finalValue = 0
						continue
					}
					f, err := strconv.ParseFloat(valueStr, 64)
					if err == nil {
						finalValue = f
					} else {
						m.logf("Error converting arg '%s' to number: %v", name, err)
					}
				case "integer":
					if valueStr == "" {
						finalValue = 0
						continue
					}
					i, err := strconv.Atoi(valueStr)
					if err == nil {
						finalValue = i
					} else {
						m.logf("Error converting arg '%s' to integer: %v", name, err)
					}
				case "boolean":
					if valueStr == "" {
						finalValue = false
						continue
					}
					b, err := strconv.ParseBool(valueStr)
					if err == nil {
						finalValue = b
					} else {
						m.logf("Error converting arg '%s' to boolean: %v", name, err)
					}
				}
			}
			args[name] = finalValue
		}

		prettyArgs, err := json.MarshalIndent(args, "", "  ")
		if err != nil {
			m.logf("Error marshalling args: %v", err)
		}
		m.logf("========\nCalling tool '%s' with args:\n%s", m.selectedTool.Name, string(prettyArgs))

		params := &mcp.CallToolParams{
			Name:      m.selectedTool.Name,
			Arguments: args,
		}
		result, err := m.session.CallTool(m.ctx, params)
		if err != nil {
			return toolResult{err: err}
		}

		var resultStr strings.Builder
		if result.IsError {
			resultStr.WriteString("Error:\n")
		}

		for _, content := range result.Content {
			switch c := content.(type) {
			case *mcp.TextContent:
				var obj any
				if json.Unmarshal([]byte(c.Text), &obj) == nil {
					prettyJSON, err := json.MarshalIndent(obj, "", "  ")
					if err == nil {
						resultStr.WriteString(string(prettyJSON))
						continue
					}
				}
				resultStr.WriteString(c.Text)
			default:
				prettyJSON, err := json.MarshalIndent(c, "", "  ")
				if err != nil {
					resultStr.WriteString(fmt.Sprintf("Unsupported content type: %T", c))
				} else {
					resultStr.WriteString(string(prettyJSON))
				}
			}
		}

		return toolResult{result: resultStr.String()}
	}
}

func (m *AppModel) callTool() (tea.Model, tea.Cmd) {
	return m, m.callToolCmd()
}

func (m *AppModel) readResourceCmd() tea.Cmd {
	return func() tea.Msg {
		params := &mcp.ReadResourceParams{
			URI: m.selectedResource.URI,
		}
		result, err := m.session.ReadResource(m.ctx, params)
		if err != nil {
			return resourceResult{err: err}
		}

		var resultStr strings.Builder
		for _, content := range result.Contents {
			prettyJSON, err := json.MarshalIndent(content, "", "  ")
			if err != nil {
				resultStr.WriteString(fmt.Sprintf("Error marshalling content: %v\n", err))
			} else {
				resultStr.WriteString(string(prettyJSON))
			}
		}

		return resourceResult{result: resultStr.String()}
	}
}

func handleSession(ctx context.Context, session *mcp.ClientSession) error {
	if verbose {
		f, err := tea.LogToFile("debug.log", "debug")
		if err != nil {
			fmt.Println("fatal:", err)
			os.Exit(1)
		}
		defer f.Close()
	}
<<<<<<< HEAD
	model := initialModel(ctx, session)
	p := tea.NewProgram(model, tea.WithAltScreen())
	finalModel, err := p.Run()
	if err != nil {
		return fmt.Errorf("error running program: %w", err)
	}

	appModel, ok := finalModel.(*AppModel)
	if !ok {
		return fmt.Errorf("unexpected model type: %T", finalModel)
=======
	p := tea.NewProgram(initialModel(ctx, session), tea.WithAltScreen(), tea.WithMouseCellMotion())
	if _, err := p.Run(); err != nil {
		log.Fatalf("Error running program: %v", err)
>>>>>>> c06bb13c
	}

	return appModel.err
}

func main() {
	rootCmd.AddCommand(stdioCmd)
	rootCmd.AddCommand(sseCmd)
	rootCmd.AddCommand(httpCmd)
	Execute()
}<|MERGE_RESOLUTION|>--- conflicted
+++ resolved
@@ -791,9 +791,8 @@
 		}
 		defer f.Close()
 	}
-<<<<<<< HEAD
 	model := initialModel(ctx, session)
-	p := tea.NewProgram(model, tea.WithAltScreen())
+	p := tea.NewProgram(model, tea.WithAltScreen(), tea.WithMouseCellMotion())
 	finalModel, err := p.Run()
 	if err != nil {
 		return fmt.Errorf("error running program: %w", err)
@@ -802,12 +801,6 @@
 	appModel, ok := finalModel.(*AppModel)
 	if !ok {
 		return fmt.Errorf("unexpected model type: %T", finalModel)
-=======
-	p := tea.NewProgram(initialModel(ctx, session), tea.WithAltScreen(), tea.WithMouseCellMotion())
-	if _, err := p.Run(); err != nil {
-		log.Fatalf("Error running program: %v", err)
->>>>>>> c06bb13c
-	}
 
 	return appModel.err
 }
